--- conflicted
+++ resolved
@@ -1,4 +1,3 @@
-<<<<<<< HEAD
 #!/usr/bin/env python
 # Copyright (c) 2008, Eric Florenzano
 # Copyright (c) 2010, 2011 Linaro Limited
@@ -29,81 +28,6 @@
 # THEORY OF LIABILITY, WHETHER IN CONTRACT, STRICT LIABILITY, OR TORT
 # (INCLUDING NEGLIGENCE OR OTHERWISE) ARISING IN ANY WAY OUT OF THE USE
 # OF THIS SOFTWARE, EVEN IF ADVISED OF THE POSSIBILITY OF SUCH DAMAGE.
-=======
-from setuptools import setup, find_packages
-
-version = '1.1.0'
-
-LONG_DESCRIPTION = """
-How to use django-pagination
-----------------------------
-
-``django-pagination`` allows for easy Digg-style pagination without modifying
-your views.
-
-There are really 5 steps to setting it up with your projects (not including 
-installation, which is covered in INSTALL.txt in this same directory.)
-
-1. List this application in the ``INSTALLED_APPS`` portion of your settings
-   file.  Your settings file might look something like::
-   
-       INSTALLED_APPS = (
-           # ...
-           'pagination',
-       )
-
-
-2. Install the pagination middleware.  Your settings file might look something
-   like::
-   
-       MIDDLEWARE_CLASSES = (
-           # ...
-           'pagination.middleware.PaginationMiddleware',
-       )
-
-3. If it's not already added in your setup, add the request context processor.
-   Note that context processors are set by default implicitly, so to set them
-   explicitly, you need to copy and paste this code into your under
-   the value TEMPLATE_CONTEXT_PROCESSORS::
-   
-        ("django.core.context_processors.auth",
-        "django.core.context_processors.debug",
-        "django.core.context_processors.i18n",
-        "django.core.context_processors.media",
-        "django.core.context_processors.request")
-
-4. Add this line at the top of your template to load the pagination tags:
-
-       {% load pagination_tags %}
-
-
-5. Decide on a variable that you would like to paginate, and use the
-   autopaginate tag on that variable before iterating over it.  This could 
-   take one of two forms (using the canonical ``object_list`` as an example
-   variable):
-   
-       {% autopaginate object_list %}
-       
-   This assumes that you would like to have the default 20 results per page.
-   If you would like to specify your own amount of results per page, you can
-   specify that like so:
-   
-       {% autopaginate object_list 10 %}
-   
-   Note that this replaces ``object_list`` with the list for the current page, so
-   you can iterate over the ``object_list`` like you normally would.
-   
-
-6. Now you want to display the current page and the available pages, so
-   somewhere after having used autopaginate, use the paginate inclusion tag:
-   
-       {% paginate %}
-   
-   This does not take any arguments, but does assume that you have already
-   called autopaginate, so make sure to do so first.
-
->>>>>>> ef08a206
-
 
 from setuptools import setup, find_packages
 
